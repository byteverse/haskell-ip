module Net.Mac.Text
  ( encode
  , encodeWith
  , decode
  , decodeWith
  , decodeEither
  , decodeEitherWith
  , builder
  , parser
  , parserWith
  ) where

import Net.Types (Mac(..),MacEncoding(..),MacDecoding(..))
import Net.Mac (fromOctetsNoCast)
import Data.Text (Text)
import Data.Word (Word8)
import Data.Char (chr)
import qualified Net.Internal as Internal
import qualified Data.Attoparsec.Text as AT
import qualified Data.Text.Lazy.Builder as TBuilder

encode :: Mac -> Text
<<<<<<< HEAD
encode (Mac a b) = Internal.macToText a b
=======
encode (Mac a b) = Internal.macToTextDefault a b
>>>>>>> 352fb096

decodeEitherWith :: MacDecoding -> Text -> Either String Mac
decodeEitherWith (MacDecoding separator) =
  Internal.macFromText' (fmap w8ToChar separator) fromOctetsNoCast

decodeEither :: Text -> Either String Mac
decodeEither = decodeEitherWith defDecoding

decode :: Text -> Maybe Mac
decode = decodeWith defDecoding

decodeWith :: MacDecoding -> Text -> Maybe Mac
decodeWith d = Internal.rightToMaybe . decodeEitherWith d

-- decodeWith ::

builder :: Mac -> TBuilder.Builder
<<<<<<< HEAD
builder (Mac a b) = TBuilder.fromText (Internal.macToText a b)
=======
builder (Mac a b) = TBuilder.fromText (Internal.macToTextDefault a b)
>>>>>>> 352fb096

parser :: AT.Parser Mac
parser = parserWith defDecoding

parserWith :: MacDecoding -> AT.Parser Mac
parserWith (MacDecoding separator) =
  Internal.macTextParser (fmap w8ToChar separator) fromOctetsNoCast

encodeWith :: MacEncoding -> Mac -> Text
encodeWith (MacEncoding separator isUpperCase) (Mac a b) =
  Internal.macToTextPreAllocated separator isUpperCase a b

defDecoding :: MacDecoding
defDecoding = MacDecoding (Just 58)

w8ToChar :: Word8 -> Char
w8ToChar = chr . fromIntegral
<|MERGE_RESOLUTION|>--- conflicted
+++ resolved
@@ -20,11 +20,7 @@
 import qualified Data.Text.Lazy.Builder as TBuilder
 
 encode :: Mac -> Text
-<<<<<<< HEAD
-encode (Mac a b) = Internal.macToText a b
-=======
 encode (Mac a b) = Internal.macToTextDefault a b
->>>>>>> 352fb096
 
 decodeEitherWith :: MacDecoding -> Text -> Either String Mac
 decodeEitherWith (MacDecoding separator) =
@@ -42,11 +38,7 @@
 -- decodeWith ::
 
 builder :: Mac -> TBuilder.Builder
-<<<<<<< HEAD
-builder (Mac a b) = TBuilder.fromText (Internal.macToText a b)
-=======
 builder (Mac a b) = TBuilder.fromText (Internal.macToTextDefault a b)
->>>>>>> 352fb096
 
 parser :: AT.Parser Mac
 parser = parserWith defDecoding
